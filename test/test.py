from __future__ import print_function
__author__ = 'fnogueira, glemaitre'

from sklearn.datasets import make_classification

from unbalanced_dataset import UnbalancedDataset
from unbalanced_dataset import UnderSampler, NearMiss, CondensedNearestNeighbour, OneSidedSelection
from unbalanced_dataset import TomekLinks, ClusterCentroids, OverSampler, SMOTE, SMOTETomek
from unbalanced_dataset import EasyEnsemble, BalanceCascade, NeighbourhoodCleaningRule, SMOTEENN

# Generate some data
print('Generate samples using scikit-learn')
X, Y = make_classification(n_classes=2, class_sep=2, weights=[0.1, 0.9],
                           n_informative=3, n_redundant=1, flip_y=0,
                           n_features=20, n_clusters_per_class=1,
                           n_samples=5000, random_state=10)

verbose = True

def test_smote(x, y):
    print('SMOTE')
    sm = SMOTE(kind='regular', verbose=verbose)
    svmx, svmy = sm.fit_transform(x, y)

    print('SMOTE bordeline 1')
    sm = SMOTE(kind='borderline1', verbose=verbose)
    svmx, svmy = sm.fit_transform(x, y)

    print('SMOTE bordeline 2')
    sm = SMOTE(kind='borderline2', verbose=verbose)
    svmx, svmy = sm.fit_transform(x, y)

    print('SMOTE SVM')
    svm_args={'class_weight': 'auto'}
    sm = SMOTE(kind='svm', verbose=verbose, **svm_args)
    svmx, svmy = sm.fit_transform(x, y)


def test_rest(x, y):

    print('Random under-sampling')
    US = UnderSampler(verbose=verbose)
    usx, usy = US.fit_transform(x, y)

    print('Tomek links')
    TL = TomekLinks(verbose=verbose)
    tlx, tly = TL.fit_transform(x, y)

    print('Clustering centroids')
    CC = ClusterCentroids(verbose=verbose)
    ccx, ccy = CC.fit_transform(x, y)

    print('NearMiss-1')
    NM1 = NearMiss(version=1, verbose=verbose)
    nm1x, nm1y = NM1.fit_transform(x, y)

    print('NearMiss-2')
    NM2 = NearMiss(version=2, verbose=verbose)
    nm2x, nm2y = NM2.fit_transform(x, y)

    print('NearMiss-3')
    NM3 = NearMiss(version=3, verbose=verbose)
    nm3x, nm3y = NM3.fit_transform(x, y)

    print('Neighboorhood Cleaning Rule')
    NCR = NeighbourhoodCleaningRule(verbose=verbose)
    ncrx, ncry = NCR.fit_transform(x, y)

    print('Random over-sampling')
    OS = OverSampler(verbose=verbose)
    ox, oy = OS.fit_transform(x, y)

    print('SMOTE Tomek links')
    STK = SMOTETomek(verbose=verbose)
    stkx, stky = STK.fit_transform(x, y)

    print('SMOTE ENN')
    SENN = SMOTEENN(verbose=verbose)
    sennx, senny = SENN.fit_transform(x, y)

    print('EasyEnsemble')
    EE = EasyEnsemble(verbose=verbose)
    eex, eey = EE.fit_transform(x, y)


def test_CNN(x, y):
    print('Condensed Nearest Neighbour')
    CNN = CondensedNearestNeighbour(verbose=verbose)
    cnnx, cnny = CNN.fit_transform(x, y)

    print('One-Sided Selection')
    OSS = OneSidedSelection(verbose=verbose)
    ossx, ossy = OSS.fit_transform(x, y)

    print('BalanceCascade')
    BS = BalanceCascade(verbose=verbose)
    bsx, bsy = BS.fit_transform(x, y)


if __name__ == '__main__':

<<<<<<< HEAD
    test_smote(X, Y)
    test_rest(X, Y)
    test_CNN(X, Y)
=======
    uds = UnbalancedDataset()

    test_smote(X, Y)
    test_rest(X, Y)
>>>>>>> b2a936bc
<|MERGE_RESOLUTION|>--- conflicted
+++ resolved
@@ -99,13 +99,7 @@
 
 if __name__ == '__main__':
 
-<<<<<<< HEAD
-    test_smote(X, Y)
-    test_rest(X, Y)
-    test_CNN(X, Y)
-=======
     uds = UnbalancedDataset()
 
     test_smote(X, Y)
-    test_rest(X, Y)
->>>>>>> b2a936bc
+    test_rest(X, Y)